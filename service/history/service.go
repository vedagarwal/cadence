// Copyright (c) 2017 Uber Technologies, Inc.
//
// Permission is hereby granted, free of charge, to any person obtaining a copy
// of this software and associated documentation files (the "Software"), to deal
// in the Software without restriction, including without limitation the rights
// to use, copy, modify, merge, publish, distribute, sublicense, and/or sell
// copies of the Software, and to permit persons to whom the Software is
// furnished to do so, subject to the following conditions:
//
// The above copyright notice and this permission notice shall be included in
// all copies or substantial portions of the Software.
//
// THE SOFTWARE IS PROVIDED "AS IS", WITHOUT WARRANTY OF ANY KIND, EXPRESS OR
// IMPLIED, INCLUDING BUT NOT LIMITED TO THE WARRANTIES OF MERCHANTABILITY,
// FITNESS FOR A PARTICULAR PURPOSE AND NONINFRINGEMENT. IN NO EVENT SHALL THE
// AUTHORS OR COPYRIGHT HOLDERS BE LIABLE FOR ANY CLAIM, DAMAGES OR OTHER
// LIABILITY, WHETHER IN AN ACTION OF CONTRACT, TORT OR OTHERWISE, ARISING FROM,
// OUT OF OR IN CONNECTION WITH THE SOFTWARE OR THE USE OR OTHER DEALINGS IN
// THE SOFTWARE.

package history

import (
	"time"

	"fmt"
	"github.com/uber/cadence/common"
	"github.com/uber/cadence/common/metrics"
	persistencefactory "github.com/uber/cadence/common/persistence/persistence-factory"
	"github.com/uber/cadence/common/service"
	"github.com/uber/cadence/common/service/dynamicconfig"
)

// Config represents configuration for cadence-history service
type Config struct {
	NumberOfShards int

	RPS                      dynamicconfig.IntPropertyFn
	MaxIDLengthLimit         dynamicconfig.IntPropertyFn
	PersistenceMaxQPS        dynamicconfig.IntPropertyFn
	EnableVisibilitySampling dynamicconfig.BoolPropertyFn
	VisibilityOpenMaxQPS     dynamicconfig.IntPropertyFnWithDomainFilter
	VisibilityClosedMaxQPS   dynamicconfig.IntPropertyFnWithDomainFilter
	EnableVisibilityToKafka  dynamicconfig.BoolPropertyFn

	// HistoryCache settings
	// Change of these configs require shard restart
	HistoryCacheInitialSize dynamicconfig.IntPropertyFn
	HistoryCacheMaxSize     dynamicconfig.IntPropertyFn
	HistoryCacheTTL         dynamicconfig.DurationPropertyFn

	// EventsCache settings
	// Change of these configs require shard restart
	EventsCacheInitialSize dynamicconfig.IntPropertyFn
	EventsCacheMaxSize     dynamicconfig.IntPropertyFn
	EventsCacheTTL         dynamicconfig.DurationPropertyFn

	// ShardController settings
	RangeSizeBits        uint
	AcquireShardInterval dynamicconfig.DurationPropertyFn

	// the artificial delay added to standby cluster's view of active cluster's time
	StandbyClusterDelay dynamicconfig.DurationPropertyFn

	// TimerQueueProcessor settings
	TimerTaskBatchSize                               dynamicconfig.IntPropertyFn
	TimerTaskWorkerCount                             dynamicconfig.IntPropertyFn
	TimerTaskMaxRetryCount                           dynamicconfig.IntPropertyFn
	TimerProcessorStartDelay                         dynamicconfig.DurationPropertyFn
	TimerProcessorFailoverStartDelay                 dynamicconfig.DurationPropertyFn
	TimerProcessorGetFailureRetryCount               dynamicconfig.IntPropertyFn
	TimerProcessorCompleteTimerFailureRetryCount     dynamicconfig.IntPropertyFn
	TimerProcessorUpdateAckInterval                  dynamicconfig.DurationPropertyFn
	TimerProcessorUpdateAckIntervalJitterCoefficient dynamicconfig.FloatPropertyFn
	TimerProcessorCompleteTimerInterval              dynamicconfig.DurationPropertyFn
	TimerProcessorFailoverMaxPollRPS                 dynamicconfig.IntPropertyFn
	TimerProcessorMaxPollRPS                         dynamicconfig.IntPropertyFn
	TimerProcessorMaxPollInterval                    dynamicconfig.DurationPropertyFn
	TimerProcessorMaxPollIntervalJitterCoefficient   dynamicconfig.FloatPropertyFn
	TimerProcessorMaxTimeShift                       dynamicconfig.DurationPropertyFn

	// TransferQueueProcessor settings
	TransferTaskBatchSize                               dynamicconfig.IntPropertyFn
	TransferTaskWorkerCount                             dynamicconfig.IntPropertyFn
	TransferTaskMaxRetryCount                           dynamicconfig.IntPropertyFn
	TransferProcessorStartDelay                         dynamicconfig.DurationPropertyFn
	TransferProcessorFailoverStartDelay                 dynamicconfig.DurationPropertyFn
	TransferProcessorCompleteTransferFailureRetryCount  dynamicconfig.IntPropertyFn
	TransferProcessorFailoverMaxPollRPS                 dynamicconfig.IntPropertyFn
	TransferProcessorMaxPollRPS                         dynamicconfig.IntPropertyFn
	TransferProcessorMaxPollInterval                    dynamicconfig.DurationPropertyFn
	TransferProcessorMaxPollIntervalJitterCoefficient   dynamicconfig.FloatPropertyFn
	TransferProcessorUpdateAckInterval                  dynamicconfig.DurationPropertyFn
	TransferProcessorUpdateAckIntervalJitterCoefficient dynamicconfig.FloatPropertyFn
	TransferProcessorCompleteTransferInterval           dynamicconfig.DurationPropertyFn

	// ReplicatorQueueProcessor settings
	ReplicatorTaskBatchSize                               dynamicconfig.IntPropertyFn
	ReplicatorTaskWorkerCount                             dynamicconfig.IntPropertyFn
	ReplicatorTaskMaxRetryCount                           dynamicconfig.IntPropertyFn
	ReplicatorProcessorStartDelay                         dynamicconfig.DurationPropertyFn
	ReplicatorProcessorMaxPollRPS                         dynamicconfig.IntPropertyFn
	ReplicatorProcessorMaxPollInterval                    dynamicconfig.DurationPropertyFn
	ReplicatorProcessorMaxPollIntervalJitterCoefficient   dynamicconfig.FloatPropertyFn
	ReplicatorProcessorUpdateAckInterval                  dynamicconfig.DurationPropertyFn
	ReplicatorProcessorUpdateAckIntervalJitterCoefficient dynamicconfig.FloatPropertyFn

	// Persistence settings
	ExecutionMgrNumConns dynamicconfig.IntPropertyFn
	HistoryMgrNumConns   dynamicconfig.IntPropertyFn

	// System Limits
	MaximumBufferedEventsBatch dynamicconfig.IntPropertyFn
	MaximumSignalsPerExecution dynamicconfig.IntPropertyFnWithDomainFilter

	// ShardUpdateMinInterval the minimal time interval which the shard info can be updated
	ShardUpdateMinInterval dynamicconfig.DurationPropertyFn
	// ShardSyncMinInterval the minimal time interval which the shard info should be sync to remote
	ShardSyncMinInterval dynamicconfig.DurationPropertyFn

	// Time to hold a poll request before returning an empty response
	// right now only used by GetMutableState
	LongPollExpirationInterval dynamicconfig.DurationPropertyFnWithDomainFilter

	// encoding the history events
	EventEncodingType dynamicconfig.StringPropertyFnWithDomainFilter
	// whether or not using eventsV2
	EnableEventsV2 dynamicconfig.BoolPropertyFnWithDomainFilter

	NumSysWorkflows dynamicconfig.IntPropertyFn

	BlobSizeLimitError     dynamicconfig.IntPropertyFnWithDomainFilter
	BlobSizeLimitWarn      dynamicconfig.IntPropertyFnWithDomainFilter
	HistorySizeLimitError  dynamicconfig.IntPropertyFnWithDomainFilter
	HistorySizeLimitWarn   dynamicconfig.IntPropertyFnWithDomainFilter
	HistoryCountLimitError dynamicconfig.IntPropertyFnWithDomainFilter
	HistoryCountLimitWarn  dynamicconfig.IntPropertyFnWithDomainFilter
}

// NewConfig returns new service config with default values
func NewConfig(dc *dynamicconfig.Collection, numberOfShards int, enableVisibilityToKafka bool) *Config {
	return &Config{
		NumberOfShards:                                        numberOfShards,
<<<<<<< HEAD
		EnableSyncActivityHeartbeat:                           dc.GetBoolProperty(dynamicconfig.EnableSyncActivityHeartbeat, true),
		EnableHistoryRereplication:                            dc.GetBoolProperty(dynamicconfig.EnableHistoryRereplication, true),
=======
>>>>>>> def120e9
		RPS:                                                   dc.GetIntProperty(dynamicconfig.HistoryRPS, 3000),
		MaxIDLengthLimit:                                      dc.GetIntProperty(dynamicconfig.MaxIDLengthLimit, 1000),
		PersistenceMaxQPS:                                     dc.GetIntProperty(dynamicconfig.HistoryPersistenceMaxQPS, 9000),
		EnableVisibilitySampling:                              dc.GetBoolProperty(dynamicconfig.EnableVisibilitySampling, true),
		VisibilityOpenMaxQPS:                                  dc.GetIntPropertyFilteredByDomain(dynamicconfig.HistoryVisibilityOpenMaxQPS, 300),
		VisibilityClosedMaxQPS:                                dc.GetIntPropertyFilteredByDomain(dynamicconfig.HistoryVisibilityClosedMaxQPS, 300),
		EnableVisibilityToKafka:                               dc.GetBoolProperty(dynamicconfig.EnableVisibilityToKafka, enableVisibilityToKafka),
		HistoryCacheInitialSize:                               dc.GetIntProperty(dynamicconfig.HistoryCacheInitialSize, 128),
		HistoryCacheMaxSize:                                   dc.GetIntProperty(dynamicconfig.HistoryCacheMaxSize, 512),
		HistoryCacheTTL:                                       dc.GetDurationProperty(dynamicconfig.HistoryCacheTTL, time.Hour),
		EventsCacheInitialSize:                                dc.GetIntProperty(dynamicconfig.EventsCacheInitialSize, 128),
		EventsCacheMaxSize:                                    dc.GetIntProperty(dynamicconfig.EventsCacheMaxSize, 512),
		EventsCacheTTL:                                        dc.GetDurationProperty(dynamicconfig.EventsCacheTTL, time.Hour),
		RangeSizeBits:                                         20, // 20 bits for sequencer, 2^20 sequence number for any range
		AcquireShardInterval:                                  dc.GetDurationProperty(dynamicconfig.AcquireShardInterval, time.Minute),
		StandbyClusterDelay:                                   dc.GetDurationProperty(dynamicconfig.AcquireShardInterval, 5*time.Minute),
		TimerTaskBatchSize:                                    dc.GetIntProperty(dynamicconfig.TimerTaskBatchSize, 100),
		TimerTaskWorkerCount:                                  dc.GetIntProperty(dynamicconfig.TimerTaskWorkerCount, 10),
		TimerTaskMaxRetryCount:                                dc.GetIntProperty(dynamicconfig.TimerTaskMaxRetryCount, 100),
		TimerProcessorStartDelay:                              dc.GetDurationProperty(dynamicconfig.TimerProcessorStartDelay, 1*time.Microsecond),
		TimerProcessorFailoverStartDelay:                      dc.GetDurationProperty(dynamicconfig.TimerProcessorFailoverStartDelay, 5*time.Second),
		TimerProcessorGetFailureRetryCount:                    dc.GetIntProperty(dynamicconfig.TimerProcessorGetFailureRetryCount, 5),
		TimerProcessorCompleteTimerFailureRetryCount:          dc.GetIntProperty(dynamicconfig.TimerProcessorCompleteTimerFailureRetryCount, 10),
		TimerProcessorUpdateAckInterval:                       dc.GetDurationProperty(dynamicconfig.TimerProcessorUpdateAckInterval, 30*time.Second),
		TimerProcessorUpdateAckIntervalJitterCoefficient:      dc.GetFloat64Property(dynamicconfig.TimerProcessorUpdateAckIntervalJitterCoefficient, 0.15),
		TimerProcessorCompleteTimerInterval:                   dc.GetDurationProperty(dynamicconfig.TimerProcessorCompleteTimerInterval, 60*time.Second),
		TimerProcessorFailoverMaxPollRPS:                      dc.GetIntProperty(dynamicconfig.TimerProcessorFailoverMaxPollRPS, 1),
		TimerProcessorMaxPollRPS:                              dc.GetIntProperty(dynamicconfig.TimerProcessorMaxPollRPS, 20),
		TimerProcessorMaxPollInterval:                         dc.GetDurationProperty(dynamicconfig.TimerProcessorMaxPollInterval, 5*time.Minute),
		TimerProcessorMaxPollIntervalJitterCoefficient:        dc.GetFloat64Property(dynamicconfig.TimerProcessorMaxPollIntervalJitterCoefficient, 0.15),
		TimerProcessorMaxTimeShift:                            dc.GetDurationProperty(dynamicconfig.TimerProcessorMaxTimeShift, 1*time.Second),
		TransferTaskBatchSize:                                 dc.GetIntProperty(dynamicconfig.TransferTaskBatchSize, 100),
		TransferProcessorFailoverMaxPollRPS:                   dc.GetIntProperty(dynamicconfig.TransferProcessorFailoverMaxPollRPS, 1),
		TransferProcessorMaxPollRPS:                           dc.GetIntProperty(dynamicconfig.TransferProcessorMaxPollRPS, 20),
		TransferTaskWorkerCount:                               dc.GetIntProperty(dynamicconfig.TransferTaskWorkerCount, 10),
		TransferTaskMaxRetryCount:                             dc.GetIntProperty(dynamicconfig.TransferTaskMaxRetryCount, 100),
		TransferProcessorStartDelay:                           dc.GetDurationProperty(dynamicconfig.TransferProcessorStartDelay, 1*time.Microsecond),
		TransferProcessorFailoverStartDelay:                   dc.GetDurationProperty(dynamicconfig.TransferProcessorFailoverStartDelay, 5*time.Second),
		TransferProcessorCompleteTransferFailureRetryCount:    dc.GetIntProperty(dynamicconfig.TransferProcessorCompleteTransferFailureRetryCount, 10),
		TransferProcessorMaxPollInterval:                      dc.GetDurationProperty(dynamicconfig.TransferProcessorMaxPollInterval, 1*time.Minute),
		TransferProcessorMaxPollIntervalJitterCoefficient:     dc.GetFloat64Property(dynamicconfig.TransferProcessorMaxPollIntervalJitterCoefficient, 0.15),
		TransferProcessorUpdateAckInterval:                    dc.GetDurationProperty(dynamicconfig.TransferProcessorUpdateAckInterval, 30*time.Second),
		TransferProcessorUpdateAckIntervalJitterCoefficient:   dc.GetFloat64Property(dynamicconfig.TransferProcessorUpdateAckIntervalJitterCoefficient, 0.15),
		TransferProcessorCompleteTransferInterval:             dc.GetDurationProperty(dynamicconfig.TransferProcessorCompleteTransferInterval, 60*time.Second),
		ReplicatorTaskBatchSize:                               dc.GetIntProperty(dynamicconfig.ReplicatorTaskBatchSize, 100),
		ReplicatorTaskWorkerCount:                             dc.GetIntProperty(dynamicconfig.ReplicatorTaskWorkerCount, 10),
		ReplicatorTaskMaxRetryCount:                           dc.GetIntProperty(dynamicconfig.ReplicatorTaskMaxRetryCount, 100),
		ReplicatorProcessorStartDelay:                         dc.GetDurationProperty(dynamicconfig.ReplicatorProcessorStartDelay, 1*time.Microsecond),
		ReplicatorProcessorMaxPollRPS:                         dc.GetIntProperty(dynamicconfig.ReplicatorProcessorMaxPollRPS, 20),
		ReplicatorProcessorMaxPollInterval:                    dc.GetDurationProperty(dynamicconfig.ReplicatorProcessorMaxPollInterval, 1*time.Minute),
		ReplicatorProcessorMaxPollIntervalJitterCoefficient:   dc.GetFloat64Property(dynamicconfig.ReplicatorProcessorMaxPollIntervalJitterCoefficient, 0.15),
		ReplicatorProcessorUpdateAckInterval:                  dc.GetDurationProperty(dynamicconfig.ReplicatorProcessorUpdateAckInterval, 5*time.Second),
		ReplicatorProcessorUpdateAckIntervalJitterCoefficient: dc.GetFloat64Property(dynamicconfig.ReplicatorProcessorUpdateAckIntervalJitterCoefficient, 0.15),
		ExecutionMgrNumConns:                                  dc.GetIntProperty(dynamicconfig.ExecutionMgrNumConns, 50),
		HistoryMgrNumConns:                                    dc.GetIntProperty(dynamicconfig.HistoryMgrNumConns, 50),
		MaximumBufferedEventsBatch:                            dc.GetIntProperty(dynamicconfig.MaximumBufferedEventsBatch, 100),
		MaximumSignalsPerExecution:                            dc.GetIntPropertyFilteredByDomain(dynamicconfig.MaximumSignalsPerExecution, 0),
		ShardUpdateMinInterval:                                dc.GetDurationProperty(dynamicconfig.ShardUpdateMinInterval, 5*time.Minute),
		ShardSyncMinInterval:                                  dc.GetDurationProperty(dynamicconfig.ShardSyncMinInterval, 5*time.Minute),

		// history client: client/history/client.go set the client timeout 30s
		LongPollExpirationInterval: dc.GetDurationPropertyFilteredByDomain(dynamicconfig.HistoryLongPollExpirationInterval, time.Second*20),
		EventEncodingType:          dc.GetStringPropertyFnWithDomainFilter(dynamicconfig.DefaultEventEncoding, string(common.EncodingTypeJSON)),
		EnableEventsV2:             dc.GetBoolPropertyFnWithDomainFilter(dynamicconfig.EnableEventsV2, false),

		NumSysWorkflows: dc.GetIntProperty(dynamicconfig.NumSystemWorkflows, 1000),

		BlobSizeLimitError:     dc.GetIntPropertyFilteredByDomain(dynamicconfig.BlobSizeLimitError, 2*1024*1024),
		BlobSizeLimitWarn:      dc.GetIntPropertyFilteredByDomain(dynamicconfig.BlobSizeLimitError, 256*1024),
		HistorySizeLimitError:  dc.GetIntPropertyFilteredByDomain(dynamicconfig.HistorySizeLimitError, 200*1024*1024),
		HistorySizeLimitWarn:   dc.GetIntPropertyFilteredByDomain(dynamicconfig.HistorySizeLimitWarn, 50*1024*1024),
		HistoryCountLimitError: dc.GetIntPropertyFilteredByDomain(dynamicconfig.HistoryCountLimitError, 200*1024),
		HistoryCountLimitWarn:  dc.GetIntPropertyFilteredByDomain(dynamicconfig.HistoryCountLimitWarn, 50*1024),
	}
}

// GetShardID return the corresponding shard ID for a given workflow ID
func (config *Config) GetShardID(workflowID string) int {
	return common.WorkflowIDToHistoryShard(workflowID, config.NumberOfShards)
}

// Service represents the cadence-history service
type Service struct {
	stopC         chan struct{}
	params        *service.BootstrapParams
	config        *Config
	metricsClient metrics.Client
}

// NewService builds a new cadence-history service
func NewService(params *service.BootstrapParams) common.Daemon {
	params.UpdateLoggerWithServiceName(common.HistoryServiceName)
	fmt.Println(params.ESConfig)
	return &Service{
		params: params,
		stopC:  make(chan struct{}),
		config: NewConfig(
			dynamicconfig.NewCollection(params.DynamicConfig, params.Logger),
			params.PersistenceConfig.NumHistoryShards,
			params.ESConfig.Enable,
		),
	}
}

// Start starts the service
func (s *Service) Start() {

	var params = s.params
	var log = params.Logger

	log.Infof("%v starting", common.HistoryServiceName)

	base := service.New(params)

	s.metricsClient = base.GetMetricsClient()

	pConfig := params.PersistenceConfig
	pConfig.HistoryMaxConns = s.config.HistoryMgrNumConns()
	pConfig.SetMaxQPS(pConfig.DefaultStore, s.config.PersistenceMaxQPS())
	pConfig.SamplingConfig.VisibilityOpenMaxQPS = s.config.VisibilityOpenMaxQPS
	pConfig.SamplingConfig.VisibilityClosedMaxQPS = s.config.VisibilityClosedMaxQPS
	pFactory := persistencefactory.New(&pConfig, params.ClusterMetadata.GetCurrentClusterName(), s.metricsClient, log)

	shardMgr, err := pFactory.NewShardManager()
	if err != nil {
		log.Fatalf("failed to create shard manager: %v", err)
	}

	metadata, err := pFactory.NewMetadataManager(persistencefactory.MetadataV1V2)
	if err != nil {
		log.Fatalf("failed to create metadata manager: %v", err)
	}

	visibility, err := pFactory.NewVisibilityManager(s.config.EnableVisibilitySampling())
	if err != nil {
		log.Fatalf("failed to create visibility manager: %v", err)
	}

	history, err := pFactory.NewHistoryManager()
	if err != nil {
		log.Fatalf("Creating Cassandra history manager persistence failed: %v", err)
	}

	historyV2, err := pFactory.NewHistoryV2Manager()
	if err != nil {
		// TODO change this to Fatalf when SQL also support eventsV2
		log.Warnf("Creating Cassandra historyV2 manager persistence failed: %v, cannot use eventsV2 features", err)
	}

	handler := NewHandler(base,
		s.config,
		shardMgr,
		metadata,
		visibility,
		history,
		historyV2,
		pFactory)

	handler.Start()

	log.Infof("%v started", common.HistoryServiceName)

	<-s.stopC
	base.Stop()
}

// Stop stops the service
func (s *Service) Stop() {
	select {
	case s.stopC <- struct{}{}:
	default:
	}
	s.params.Logger.Infof("%v stopped", common.HistoryServiceName)
}<|MERGE_RESOLUTION|>--- conflicted
+++ resolved
@@ -141,11 +141,6 @@
 func NewConfig(dc *dynamicconfig.Collection, numberOfShards int, enableVisibilityToKafka bool) *Config {
 	return &Config{
 		NumberOfShards:                                        numberOfShards,
-<<<<<<< HEAD
-		EnableSyncActivityHeartbeat:                           dc.GetBoolProperty(dynamicconfig.EnableSyncActivityHeartbeat, true),
-		EnableHistoryRereplication:                            dc.GetBoolProperty(dynamicconfig.EnableHistoryRereplication, true),
-=======
->>>>>>> def120e9
 		RPS:                                                   dc.GetIntProperty(dynamicconfig.HistoryRPS, 3000),
 		MaxIDLengthLimit:                                      dc.GetIntProperty(dynamicconfig.MaxIDLengthLimit, 1000),
 		PersistenceMaxQPS:                                     dc.GetIntProperty(dynamicconfig.HistoryPersistenceMaxQPS, 9000),
